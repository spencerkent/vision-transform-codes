--- conflicted
+++ resolved
@@ -38,11 +38,7 @@
       10*NUM_BATCHES: {'stepsize': 0.01, 'num_iters': 1},
       20*NUM_BATCHES: {'stepsize': 0.005, 'num_iters': 1}},
     'training_visualization_schedule': {
-<<<<<<< HEAD
-      0: None, 1000: None, 2000: None, 4000: None, 8000: None, 
-=======
       0: None, 1000: None, 2000: None, 4000: None, 8000: None,
->>>>>>> 3f2c3c16
       (NUM_EPOCHS * NUM_BATCHES) - 1: None,
       'reshaped_kernel_size': (PATCH_HEIGHT, PATCH_WIDTH)}}
 SC_PARAMS['training_visualization_schedule'].update(
